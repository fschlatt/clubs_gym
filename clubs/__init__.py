--- conflicted
+++ resolved
@@ -1,13 +1,7 @@
-<<<<<<< HEAD
 from . import agent, configs, envs, poker
 from .poker.engine import Dealer
 
-__all__ = ["agent", "configs", "envs", "poker", "Dealer"]
-=======
-from . import configs, poker
-
-__all__ = ["configs", "poker"]
->>>>>>> db8f0f9a
+__all__ = ["agent", "configs", "envs", "poker"]
 __version__ = "0.1.0"
 __author__ = "Ferdinand Schlatt"
 __license__ = "GLP-3.0"
