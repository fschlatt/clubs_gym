--- conflicted
+++ resolved
@@ -1,13 +1,6 @@
-<<<<<<< HEAD
 from . import agent, configs, envs, poker
-from .poker.engine import Dealer
 
-__all__ = ["agent", "configs", "envs", "poker", "Dealer"]
-=======
-from . import configs, poker
-
-__all__ = ["configs", "poker"]
->>>>>>> 139dfaed
+__all__ = ["agent", "configs", "envs", "poker"]
 __version__ = "0.1.0"
 __author__ = "Ferdinand Schlatt"
 __license__ = "GLP-3.0"
