--- conflicted
+++ resolved
@@ -1,9 +1,4 @@
-<<<<<<< HEAD
-__version__ = "0.1.1.1"
-=======
-__all__ = ["configs", "poker"]
 __version__ = "0.1.0-1"
->>>>>>> 5fc87b5b
 __author__ = "Ferdinand Schlatt"
 __license__ = "GPL-3.0"
 __copyright__ = f"Copyright (c) 2020, {__author__}."
