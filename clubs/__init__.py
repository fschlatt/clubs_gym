--- conflicted
+++ resolved
@@ -1,8 +1,4 @@
 from . import agent, configs, envs, poker
-<<<<<<< HEAD
-from .poker.engine import Dealer
-=======
->>>>>>> 67af0814
 
 __all__ = ["agent", "configs", "envs", "poker"]
 __version__ = "0.1.0"
