--- conflicted
+++ resolved
@@ -1,42 +1,29 @@
 from . import configs, envs, poker
 from .poker.engine import Dealer
 
-<<<<<<< HEAD
-__all__ = ['configs', 'envs', 'poker', 'Dealer']
-__version__ = '0.1.0'
-__author__ = 'Ferdinand Schlatt'
-__license__ = 'GLP-3.0'
-__copyright__ = f'Copyright (c) 2020, {__author__}.'
-__homepage__ = 'https://github.com/fschlatt/clubs_gym'
-__docs__ = ('clubs is an open ai gym environment for'
-            ' running arbitrary poker configurations.')
+__all__ = ["configs", "envs", "poker", "Dealer"]
+__version__ = "0.1.0"
+__author__ = "Ferdinand Schlatt"
+__license__ = "GLP-3.0"
+__copyright__ = f"Copyright (c) 2020, {__author__}."
+__homepage__ = "https://github.com/fschlatt/clubs_gym"
+__docs__ = (
+    "clubs is an open ai gym environment for" " running arbitrary poker configurations."
+)
 
 
 def __register():
     try:
         env_configs = {}
         for name, config in configs.__dict__.items():
-            if not name.endswith('_PLAYER'):
+            if not name.endswith("_PLAYER"):
                 continue
-            env_id = ''.join(sub_string.title()
-                             for sub_string in name.split('_'))
-            env_id += '-v0'
+            env_id = "".join(sub_string.title() for sub_string in name.split("_"))
+            env_id += "-v0"
             env_configs[env_id] = config
         envs.register(env_configs)
     except ImportError:
         pass
 
 
-__register()
-=======
-__all__ = ["configs", "poker", "Dealer"]
-__version__ = "0.1.0"
-__author__ = "Ferdinand Schlatt"
-__license__ = "GLP-3.0"
-__copyright__ = f"Copyright (c) 2020, {__author__}."
-__homepage__ = "https://github.com/fschlatt/clubs"
-__docs__ = (
-    "clubs is a general purpose python poker engine for"
-    " running arbitrary poker configurations."
-)
->>>>>>> 4e5243f1
+__register()