import os

from setuptools import find_packages, setup

<<<<<<< HEAD
__version__ = "0.1.1"
__author__ = "Ferdinand Schlatt"
__license__ = "GLP-3.0"
__copyright__ = f"Copyright (c) 2020, {__author__}."
__homepage__ = "https://github.com/fschlatt/clubs"
__docs__ = (
    "clubs is a general purpose python poker engine for"
    " running arbitrary poker configurations."
)
=======
try:
    import builtins
except ImportError:
    import __builtin__ as builtins  # type: ignore

PATH_ROOT = os.path.dirname(__file__)
builtins.__CLUBS__SETUP__ = True  # type: ignore

import clubs  # noqa
>>>>>>> 1b08a68f

file_dir = os.path.abspath(os.path.dirname(__file__))

with open(os.path.join(file_dir, "README.md"), encoding="utf-8") as file:
    long_description = file.read()

setup(
<<<<<<< HEAD
    name="clubs-gym",
    version=__version__,
    description=__docs__,
=======
    name="clubs",
    version=clubs.__version__,
    description=clubs.__docs__,
>>>>>>> 1b08a68f
    long_description=long_description,
    long_description_content_type="text/markdown",
    author=clubs.__author__,
    url=clubs.__homepage__,
    license=clubs.__license__,
    classifiers=[
        "Development Status :: 3 - Alpha",
        "Intended Audience :: Developers",
        "Intended Audience :: Education",
        "Intended Audience :: Science/Research",
        "Topic :: Games/Entertainment",
        "Topic :: Scientific/Engineering :: Artificial Intelligence",
        "License :: OSI Approved :: GNU General Public License v3 (GPLv3)",
        "Programming Language :: Python :: 3",
        "Programming Language :: Python :: 3.6",
        "Programming Language :: Python :: 3.7",
        "Programming Language :: Python :: 3.8",
    ],
    keywords=["reinforcement learning", "poker", "AI", "gym"],
    packages=find_packages(exclude=["test", "test.*"]),
    python_requires=">=3.6",
    install_requires=["numpy>=1.16.6", "gym>=0.12.0"],
    extras_requires={"render": ["asciimatics>=1.0.0", "flask>=1.0.0"]},
    project_urls={
        "Bug Reports": "https://github.com/fschlatt/clubs_gym/issues",
        "Source": "https://github.com/fschlatt/clubs_gym/",
    },
)<|MERGE_RESOLUTION|>--- conflicted
+++ resolved
@@ -2,17 +2,6 @@
 
 from setuptools import find_packages, setup
 
-<<<<<<< HEAD
-__version__ = "0.1.1"
-__author__ = "Ferdinand Schlatt"
-__license__ = "GLP-3.0"
-__copyright__ = f"Copyright (c) 2020, {__author__}."
-__homepage__ = "https://github.com/fschlatt/clubs"
-__docs__ = (
-    "clubs is a general purpose python poker engine for"
-    " running arbitrary poker configurations."
-)
-=======
 try:
     import builtins
 except ImportError:
@@ -22,7 +11,6 @@
 builtins.__CLUBS__SETUP__ = True  # type: ignore
 
 import clubs  # noqa
->>>>>>> 1b08a68f
 
 file_dir = os.path.abspath(os.path.dirname(__file__))
 
@@ -30,15 +18,9 @@
     long_description = file.read()
 
 setup(
-<<<<<<< HEAD
     name="clubs-gym",
-    version=__version__,
-    description=__docs__,
-=======
-    name="clubs",
     version=clubs.__version__,
     description=clubs.__docs__,
->>>>>>> 1b08a68f
     long_description=long_description,
     long_description_content_type="text/markdown",
     author=clubs.__author__,
